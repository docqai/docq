--- conflicted
+++ resolved
@@ -137,8 +137,18 @@
   ```sh
   poe test
   ```
-
-<<<<<<< HEAD
+- Run the project
+
+  ```sh
+  poe run
+  ```
+
+- Generate API documentation
+
+  ```sh
+  poe do
+  ```
+
 *  Build a docker image for tests
    ```sh
    poe docker-build --target test --build-tag 3.10-alpine --test true
@@ -169,34 +179,6 @@
    ```sh
    poe docker-run
    ```
-   
-   
-=======
-- Run the project
-
-  ```sh
-  poe run
-  ```
->>>>>>> 5949b784
-
-- Generate API documentation
-
-  ```sh
-  poe doc
-  ```
-
-- Build a docker image for tests
-
-  ```sh
-  poe docker-build --target test --build-tag 3.10-alpine
-  docker run -ti --rm docq:test-3.10-alpine
-  ```
-
-- Build a docker image to run the root files only without running any test
-  ```sh
-  poe docker-build --target prod --build-tag 3.10-alpine --no-test
-  docker run -ti --rm docq:prod-3.10-alpine
-  ```
 
 _For more examples, please refer to the [Documentation](https://docqai.github.io/docq/readme.html)_
 

--- conflicted
+++ resolved
@@ -157,18 +157,9 @@
 doc-html = "mkdocs build --site-dir ./_site"
 
 [tool.poe.tasks.run]
-<<<<<<< HEAD
-cmd = "streamlit run web/index.py --server.port $port --browser.gatherUsageStats false --server.headless $headless"
-args = [
-    { name = "port", default = 8501, type = "integer" },
-    { name = "headless", default = false, type = "boolean"}
-]
-env = { WATCHDOG_LOG_LEVEL = "ERROR", PYTHONPATH = "${PWD}/web/:${PWD}/source/:${PYTHONPATH}" }
-=======
 cmd = "streamlit run web/index.py --server.port $port --browser.gatherUsageStats false --server.runOnSave true --server.fileWatcherType auto"
 args = [{ name = "port", default = 8501, type = "integer" }]
 env = { WATCHDOG_LOG_LEVEL = "ERROR", PYTHONPATH = "${PWD}/web/:${PWD}/source/:${PWD}/../docq-extensions/source/" }
->>>>>>> 60c4df81
 
 [tool.poe.tasks.run-otel]
 cmd = "opentelemetry-instrument --logs_exporter none streamlit run web/index.py --server.port $port --browser.gatherUsageStats false --server.runOnSave true --server.fileWatcherType auto"

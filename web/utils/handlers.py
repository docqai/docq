--- conflicted
+++ resolved
@@ -23,11 +23,7 @@
 from docq.access_control.main import SpaceAccessor, SpaceAccessType
 from docq.data_source.list import SpaceDataSources
 from docq.domain import DocumentListItem, SpaceKey
-<<<<<<< HEAD
-from docq.support.auth_utils import auth_result, cache_auth, session_logout
-=======
 from docq.support.auth_utils import auth_result, session_logout
->>>>>>> 15b56451
 
 from .constants import (
     MAX_NUMBER_OF_PERSONAL_DOCS,
@@ -46,11 +42,7 @@
 )
 
 
-<<<<<<< HEAD
 def _set_session_config(result: tuple | None = None) -> bool:
-=======
-def _set_session_config(result: list | None = None) -> bool:
->>>>>>> 15b56451
     """Authenticate automatically."""
     if result:
         set_auth_session(
@@ -79,10 +71,7 @@
         results = auth_result()
         if results:
             _set_session_config(results)
-<<<<<<< HEAD
             return auth_layout(*args, **kwargs)
-=======
->>>>>>> 15b56451
         return auth_layout(*args, **kwargs)
     return wrapper
 

"""Page: Home (no auth required)."""

<<<<<<< HEAD
import importlib.metadata as _metadata

import docq
=======
import importlib.util
import logging
from importlib.machinery import ModuleSpec

>>>>>>> 60c4df81
import streamlit as st

#from docq_extensions.web.layout import subscriptions
from st_pages import Page, Section, add_page_title, show_pages
from utils.layout import (
    auth_required,
    configure_top_right_menu,
    init_with_pretty_error_ui,
    org_selection_ui,
    production_layout,
    public_access,
)
<<<<<<< HEAD

init_with_pretty_error_ui()

configure_top_right_menu()

production_layout()

with st.sidebar:
    org_selection_ui()

show_pages(
    [
        Page("web/index.py", "Home", "🏠"),
        Page("web/signup.py", "signup"),
        Page("web/verify.py", "verify"),
        Section("Your_Space", icon="📁"),
        Page("web/personal_chat.py", "General_Chat"),
        Page("web/personal_ask.py", "Ask_Your_Documents"),
        Page("web/personal_docs.py", "Manage_Your_Documents"),
        Section("Shared_Spaces", icon="💼"),
        Page("web/shared_ask.py", "Ask_Shared_Documents"),
        Page("web/shared_spaces.py", "List_Shared_Spaces"),
        Page("web/embed.py", "widget"),
        Section("Admin", icon="💂"),
        Page("web/admin_settings.py", "Admin_Settings"),
        Page("web/admin_spaces.py", "Admin_Spaces"),
        Page("web/admin_space_groups.py", "Admin_Space_Groups"),
        Page("web/admin_users.py", "Admin_Users"),
        Page("web/admin_user_groups.py", "Admin_User_Groups"),
        Page("web/admin_orgs.py", "Admin_Orgs"),
        Page("web/admin_logs.py", "Admin_Logs"),
        Section("ML Engineering", icon="💻"),
        Page("web/ml_eng_tools/visualise_index.py", "Visualise Index"),
    ]
)

public_access()

add_page_title()

login_container = st.container()

st.subheader("Welcome to Docq - Private & Secure AI Knowledge Insight, your second brain.")

st.markdown(
=======
from utils.observability import baggage_as_attributes, tracer

with tracer().start_as_current_span("home_page", attributes=baggage_as_attributes()):
    init_with_pretty_error_ui()

    configure_top_right_menu()

    production_layout()

    with st.sidebar:
        org_selection_ui()

    show_pages(
        [
            Page("web/index.py", "Home", "🏠"),
            Page("web/signup.py", "signup"),
            Page("web/verify.py", "verify"),
            Section("Your_Space", icon="📁"),
            Page("web/personal_chat.py", "General_Chat"),
            Page("web/personal_ask.py", "Ask_Your_Documents"),
            Page("web/personal_docs.py", "Manage_Your_Documents"),
            Section("Shared_Spaces", icon="💼"),
            Page("web/shared_ask.py", "Ask_Shared_Documents"),
            Page("web/shared_spaces.py", "List_Shared_Spaces"),
            Page("web/embed.py", "widget"),
            Section("Admin", icon="💂"),
            Page("web/admin_settings.py", "Admin_Settings"),
            Page("web/admin_spaces.py", "Admin_Spaces"),
            Page("web/admin_space_groups.py", "Admin_Space_Groups"),
            Page("web/admin_users.py", "Admin_Users"),
            Page("web/admin_user_groups.py", "Admin_User_Groups"),
            Page("web/admin_orgs.py", "Admin_Orgs"),
            Page("web/admin_logs.py", "Admin_Logs"),
            Section("ML Engineering", icon="💻"),
            Page("web/ml_eng_tools/visualise_index.py", "Visualise Index"),
        ]
    )

    public_access()

    add_page_title()

    login_container = st.container()

    st.subheader("Welcome to Docq - Private & Secure AI Knowledge Insight, your second brain.")

    st.markdown(
        """
    - Click on the _General Chat_ link to use Docq like ChatGPT.
    - Click on the _Ask Your Documents_ link to ask questions and get answers from your own documents. You can also _Manage Your Documents_.
    - Click on the _Ask Shared Documents_ link to ask questions and get answers from documents shared within your organisation.
>>>>>>> 60c4df81
    """
    )

    st.subheader("Tips & Tricks")
    st.markdown(
        """
    - Always ask questions in plain English and try to be as specific as possible.
    - You can manage the documents in your space which sets the context for your questions.
    - Your access to shared spaces is subject to permissions set by your organisation.
    - For any questions or feedback, please contact your organisation's Docq administrator.

    Enjoy Docq!
    """
    )


    st.markdown(
        """
    [Website](https://docq.ai) | [Docs](https://docqai.github.io/docq/) | [Github](https://github.com/docqai) | [Twitter](https://twitter.com/docqai)
        """
    )


    with login_container:
        auth_required(show_login_form=True, requiring_selected_org_admin=False, show_logout_button=True)<|MERGE_RESOLUTION|>--- conflicted
+++ resolved
@@ -1,15 +1,9 @@
 """Page: Home (no auth required)."""
 
-<<<<<<< HEAD
-import importlib.metadata as _metadata
-
-import docq
-=======
 import importlib.util
 import logging
 from importlib.machinery import ModuleSpec
 
->>>>>>> 60c4df81
 import streamlit as st
 
 #from docq_extensions.web.layout import subscriptions
@@ -22,53 +16,6 @@
     production_layout,
     public_access,
 )
-<<<<<<< HEAD
-
-init_with_pretty_error_ui()
-
-configure_top_right_menu()
-
-production_layout()
-
-with st.sidebar:
-    org_selection_ui()
-
-show_pages(
-    [
-        Page("web/index.py", "Home", "🏠"),
-        Page("web/signup.py", "signup"),
-        Page("web/verify.py", "verify"),
-        Section("Your_Space", icon="📁"),
-        Page("web/personal_chat.py", "General_Chat"),
-        Page("web/personal_ask.py", "Ask_Your_Documents"),
-        Page("web/personal_docs.py", "Manage_Your_Documents"),
-        Section("Shared_Spaces", icon="💼"),
-        Page("web/shared_ask.py", "Ask_Shared_Documents"),
-        Page("web/shared_spaces.py", "List_Shared_Spaces"),
-        Page("web/embed.py", "widget"),
-        Section("Admin", icon="💂"),
-        Page("web/admin_settings.py", "Admin_Settings"),
-        Page("web/admin_spaces.py", "Admin_Spaces"),
-        Page("web/admin_space_groups.py", "Admin_Space_Groups"),
-        Page("web/admin_users.py", "Admin_Users"),
-        Page("web/admin_user_groups.py", "Admin_User_Groups"),
-        Page("web/admin_orgs.py", "Admin_Orgs"),
-        Page("web/admin_logs.py", "Admin_Logs"),
-        Section("ML Engineering", icon="💻"),
-        Page("web/ml_eng_tools/visualise_index.py", "Visualise Index"),
-    ]
-)
-
-public_access()
-
-add_page_title()
-
-login_container = st.container()
-
-st.subheader("Welcome to Docq - Private & Secure AI Knowledge Insight, your second brain.")
-
-st.markdown(
-=======
 from utils.observability import baggage_as_attributes, tracer
 
 with tracer().start_as_current_span("home_page", attributes=baggage_as_attributes()):
@@ -120,7 +67,6 @@
     - Click on the _General Chat_ link to use Docq like ChatGPT.
     - Click on the _Ask Your Documents_ link to ask questions and get answers from your own documents. You can also _Manage Your Documents_.
     - Click on the _Ask Shared Documents_ link to ask questions and get answers from documents shared within your organisation.
->>>>>>> 60c4df81
     """
     )
 
